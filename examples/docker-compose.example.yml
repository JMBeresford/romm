--- conflicted
+++ resolved
@@ -6,15 +6,14 @@
     image: zurdi15/romm:latest
     container_name: romm
     environment:
-<<<<<<< HEAD
       - ROMM_DB_DRIVER=mariadb # mariadb | sqlite (defaults to sqlite)
       - DB_HOST=mariadb # [Optional]
       - DB_PORT=3306 # [Optional]
       - DB_USER=romm-user # [Optional]
       - DB_NAME=romm # [Optional] Should match the MYSQL_DATABASE value in the mariadb container
       - DB_PASSWD=<database password> # [Optional]
-      - REDIS_HOST=redis # [Optional] Enables running long tasks (full rescans) in the background
-      - REDIS_PORT=6379 # [Optional]
+      # - REDIS_HOST=redis # [Optional] Enables running long tasks (full rescans) in the background
+      # - REDIS_PORT=6379 # [Optional]
       - CLIENT_ID=<IGDB client id> # [Optional] Required to fetch metadata from IGDB
       - CLIENT_SECRET=<IGDB client secret> # [Optional] 
       - STEAMGRIDDB_API_KEY=<SteamGridDB api key> # [Optional] Only needed if you want to use SteamGridDB as a source for covers
@@ -22,19 +21,6 @@
       - ROMM_AUTH_USERNAME=admin # [Optional] Username for default admin user
       - ROMM_AUTH_PASSWORD=<admin password> # [Optional] Password for default admin user (defaults to admin)
       - ROMM_AUTH_SECRET_KEY=<secret key> # [Optional] Used to encrypt user passwords, generate one with `openssl rand -hex 32`
-=======
-      - ROMM_DB_DRIVER=mariadb # This variable can be set as: mariadb | sqlite. If it is not defined, sqlite will be the database by default
-      - DB_HOST=mariadb # [Optional] Only needed if ROMM_DB_DRIVER=mariadb
-      - DB_PORT=3306 # [Optional] Only needed if ROMM_DB_DRIVER=mariadb
-      - DB_USER=romm-user # [Optional] Only needed if ROMM_DB_DRIVER=mariadb
-      - DB_NAME=romm # [Optional] Only needed if ROMM_DB_DRIVER=mariadb. Can be optionally changed, and should match the MYSQL_DATABASE value in the mariadb container.
-      - DB_PASSWD=<database password> # [Optional] Only needed if ROMM_DB_DRIVER=mariadb
-      # - REDIS_HOST=redis # [Optional][Experimental] Redis enables workers to run long tasks, like full library rescans, without having to wait on the main thread. Can be used with an already existent redis container
-      # - REDIS_PORT=6379 # [Optional][Experimental]
-      - CLIENT_ID=<IGDB client id>
-      - CLIENT_SECRET=<IGDB client secret>
-      - STEAMGRIDDB_API_KEY=<SteamGridDB api key> # [Optional]
->>>>>>> 236abd25
     volumes:
       - '/path/to/library:/romm/library'
       - '/path/to/resources:/romm/resources' # [Optional] Path where roms metadata (covers) are stored
@@ -62,20 +48,10 @@
       - 3306:3306
     restart: "unless-stopped"
 
-<<<<<<< HEAD
-  # [Optional] Experimental support for Redis backend
-  redis:
-    image: redis:alpine
-    container_name: redis
-    restart: unless-stopped
-    ports:
-      - 6379:6379
-=======
   # [Optional][Experimental]
   # redis:
   #   image: redis:alpine
   #   container_name: redis
   #   restart: unless-stopped
   #   ports:
-  #     - 6379:6379
->>>>>>> 236abd25
+  #     - 6379:6379