--- conflicted
+++ resolved
@@ -160,11 +160,7 @@
                         </v-chip-group>
                     </v-row>
                     <v-row no-gutters class="align-center">
-<<<<<<< HEAD
-                        <p class="font-italic mt-1 rom-platform">{{ selectedPlatform['name'] }}</p>
-=======
-                        <p class="font-italic mt-1">{{ rom.platform.name }}</p>
->>>>>>> ad0abb49
+                        <p class="font-italic mt-1 rom-platform">{{ rom.platform.name }}</p>
                         <v-chip-group class="ml-3 mt-1 hidden-sm-and-up">
                             <v-chip v-show="rom.region" size="x-small" class="bg-chip" label>{{ rom.region }}</v-chip>
                             <v-chip v-show="rom.revision" size="x-small" class="bg-chip" label>{{ rom.revision }}</v-chip>
@@ -323,13 +319,8 @@
         </v-card>
     </v-dialog>
 
-<<<<<<< HEAD
-    <v-dialog v-model="updating" scroll-strategy="none" width="auto" persistent>
-        <v-progress-circular :width="3" :size="70" color="rommAccent1" indeterminate/>
-=======
     <v-dialog :model-value="updating || loading" scroll-strategy="none" width="auto" :scrim="updating" persistent>
         <v-progress-circular :width="3" :size="70" color="secondary" indeterminate/>
->>>>>>> ad0abb49
     </v-dialog>
     
 </template>
