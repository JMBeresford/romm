--- conflicted
+++ resolved
@@ -92,16 +92,13 @@
           <v-row class="justify-center">
             <v-col cols="10" md="8">
               <v-btn
+                block
                 @click="login()"
+                append-icon="mdi-chevron-right-circle-outline"
                 :disabled="logging"
-                append-icon="mdi-chevron-right-circle-outline"
-                block
-<<<<<<< HEAD
-                >{{ $t('login') }}</v-btn
+                :loading="logging"
               >
-=======
-                :loading="logging"
-                >Login
+                {{ $t('login') }}
                 <template v-slot:loader>
                   <v-progress-circular
                     color="romm-accent-1"
@@ -111,7 +108,6 @@
                   />
                 </template>
               </v-btn>
->>>>>>> 4bdbad4b
             </v-col>
           </v-row>
         </v-col>
