--- conflicted
+++ resolved
@@ -11,13 +11,6 @@
 
 scan_queue = Queue(connection=redis_client)
 
-<<<<<<< HEAD
-async def scan(
-    sm: SocketManager, _sid: str, platforms_to_scan: str, complete_rescan: bool = True
-):
-    """Scan platforms and roms and write them in database."""
-=======
->>>>>>> c3a29759
 
 async def scan_platforms(paltforms: str, complete_rescan: bool):
     # Connect to external socketio server
@@ -35,16 +28,8 @@
         await sm.emit("scan:done_ko", e.message)
         return
 
-<<<<<<< HEAD
-    platforms: list[str] = (
-        json.loads(platforms_to_scan) if len(json.loads(platforms_to_scan)) > 0 else fs_platforms
-    )
-    log.info(f"Platforms to be scanned: {', '.join(platforms)}")
-    for platform in platforms:
-=======
     platform_list = paltforms.split(",") if paltforms else fs_platforms
     for p_slug in platform_list:
->>>>>>> c3a29759
         try:
             # Verify that platform exists
             scanned_platform = fastapi.scan_platform(p_slug)
@@ -60,9 +45,9 @@
         dbh.add_platform(scanned_platform)
 
         # Scanning roms
-        fs_roms: list[dict] = fs.get_roms(scanned_platform.fs_slug) # type: ignore
+        fs_roms: list[dict] = fs.get_roms(scanned_platform.fs_slug)  # type: ignore
         for rom in fs_roms:
-            rom_id: int = dbh.rom_exists(scanned_platform.slug, rom["file_name"]) # type: ignore
+            rom_id: int = dbh.rom_exists(scanned_platform.slug, rom["file_name"])  # type: ignore
             if rom_id and not complete_rescan:
                 continue
 
@@ -79,11 +64,11 @@
             )
 
             if rom_id:
-                scanned_rom.id = rom_id # type: ignore
+                scanned_rom.id = rom_id  # type: ignore
 
             dbh.add_rom(scanned_rom)
         dbh.purge_roms(scanned_platform.slug, [rom["file_name"] for rom in fs_roms])  # type: ignore
-        dbh.update_n_roms(scanned_platform.slug) # type: ignore
+        dbh.update_n_roms(scanned_platform.slug)  # type: ignore
     dbh.purge_platforms(fs_platforms)
 
     await sm.emit("scan:done", {})
