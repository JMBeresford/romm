import json
from datetime import datetime
from stat import S_IFREG
from typing import Annotated, Optional

from config import LIBRARY_BASE_PATH
from decorators.auth import protected_route
from endpoints.responses import MessageResponse
from endpoints.responses.rom import (
    AddRomsResponse,
    CustomStreamingResponse,
    EnhancedRomSchema,
    RomSchema,
)
from exceptions.fs_exceptions import RomAlreadyExistsException
from fastapi import APIRouter, File, HTTPException, Query, Request, UploadFile, status
from fastapi.responses import FileResponse
from fastapi_pagination.cursor import CursorPage, CursorParams
from fastapi_pagination.ext.sqlalchemy import paginate
from handler import dbplatformh, dbromh, fsasseth, fsresourceh, fsromh
from logger.logger import log
from stream_zip import ZIP_64, stream_zip  # type: ignore[import]

router = APIRouter()


<<<<<<< HEAD
@protected_route(router.post, "/roms", ["roms.write"])
def add_roms(
    request: Request, platform_id: int, roms: list[UploadFile] = File(...)
) -> AddRomsResponse:
=======
class RomSchema(BaseModel):
    id: int
    igdb_id: Optional[int]
    sgdb_id: Optional[int]

    platform_slug: str
    platform_name: str

    file_name: str
    file_name_no_tags: str
    file_extension: str
    file_path: str
    file_size_bytes: int

    name: Optional[str]
    slug: Optional[str]
    summary: Optional[str]
    sort_comparator: str

    path_cover_s: str
    path_cover_l: str
    has_cover: bool
    url_cover: str

    revision: Optional[str]
    regions: list[str]
    languages: list[str]
    tags: list[str]

    multi: bool
    files: list[str]
    saves: list[SaveSchema]
    states: list[StateSchema]
    screenshots: list[ScreenshotSchema]
    url_screenshots: list[str]
    merged_screenshots: list[str]
    full_path: str

    download_path: str

    class Config:
        from_attributes = True


class EnhancedRomSchema(RomSchema):
    sibling_roms: list["RomSchema"]


class UploadRomResponse(TypedDict):
    uploaded_roms: list[str]
    skipped_roms: list[str]


class CustomStreamingResponse(StreamingResponse):
    def __init__(self, *args, **kwargs) -> None:
        self.emit_body = kwargs.pop("emit_body", None)
        super().__init__(*args, **kwargs)

    async def stream_response(self, *args, **kwargs) -> None:
        await super().stream_response(*args, **kwargs)
        await socket_server.emit("download:complete", self.emit_body)


class DeleteRomResponse(TypedDict):
    msg: str


class MassDeleteRomResponse(TypedDict):
    msg: str


@protected_route(router.get, "/roms/{id}", ["roms.read"])
def rom(request: Request, id: int) -> EnhancedRomSchema:
    """Get rom endpoint

    Args:
        request (Request): Fastapi Request object
        id (int): Rom internal id

    Returns:
        EnhancedRomSchema: Rom stored in RomM's database
    """

    return dbh.get_rom(id)


@protected_route(router.get, "/roms-recent", ["roms.read"])
def recent_roms(request: Request) -> list[RomSchema]:
    """Get recent roms endpoint

    Args:
        request (Request): Fastapi Request object

    Returns:
        list[RomSchema]: List of the last 15 stored roms in RomM's database
    """

    return dbh.get_recent_roms()


@protected_route(router.get, "/platforms/{platform_slug}/roms", ["roms.read"])
def roms(
    request: Request,
    platform_slug: str,
    size: int = 60,
    cursor: str = "",
    search_term: str = "",
) -> CursorPage[RomSchema]:
    """Get all roms for a specific platform endpoint (paginated)

    Args:
        request (Request): Fastapi Request object
        platform_slug (str): Platform slug
        size (int, optional): Size of each page. Defaults to 60.
        cursor (str, optional): Cursor string. Defaults to "".
        search_term (str, optional): Filter to search roms. Defaults to "".

    Returns:
        CursorPage[RomSchema]: Paged list of roms
    """

    with dbh.session.begin() as session:
        cursor_params = CursorParams(size=size, cursor=cursor)
        qq = dbh.get_roms(platform_slug)

        if search_term:
            return paginate(
                session,
                qq.filter(Rom.file_name.ilike(f"%{search_term}%")),
                cursor_params,
            )

        return paginate(session, qq, cursor_params)


@protected_route(router.put, "/roms/upload", ["roms.write"])
def upload_roms(
    request: Request, platform_slug: str, roms: list[UploadFile] = File(...)
) -> UploadRomResponse:
>>>>>>> 28f7cf97
    """Upload roms endpoint (one or more at the same time)

    Args:
        request (Request): Fastapi Request object
        platform_slug (str): Slug of the platform where to upload the roms
        roms (list[UploadFile], optional): List of files to upload. Defaults to File(...).

    Raises:
        HTTPException: No files were uploaded

    Returns:
        UploadRomResponse: Standard message response
    """

    platform_fs_slug = dbromh.get_platforms(platform_id).fs_slug
    log.info(f"Uploading roms to {platform_fs_slug}")
    if roms is None:
        log.error("No roms were uploaded")
        raise HTTPException(
            status_code=status.HTTP_500_INTERNAL_SERVER_ERROR,
            detail="No roms were uploaded",
        )

    roms_path = fsromh.build_upload_file_path(platform_fs_slug)

    uploaded_roms = []
    skipped_roms = []

    for rom in roms:
        if fsromh.file_exists(roms_path, rom.filename):
            log.warning(f" - Skipping {rom.filename} since the file already exists")
            skipped_roms.append(rom.filename)
            continue

        log.info(f" - Uploading {rom.filename}")
        file_location = f"{roms_path}/{rom.filename}"

        with open(file_location, "wb+") as f:
            while True:
                chunk = rom.file.read(1024)
                if not chunk:
                    break
                f.write(chunk)

        uploaded_roms.append(rom.filename)

    return {
        "uploaded_roms": uploaded_roms,
        "skipped_roms": skipped_roms,
    }


@protected_route(router.get, "/roms", ["roms.read"])
def get_roms(
    request: Request,
    platform_id: int = None,
    size: int = 60,
    cursor: str = "",
    search_term: str = "",
    order_by: str = "name",
    order_dir: str = "asc",
) -> CursorPage[RomSchema]:
    """Get roms endpoint

    Args:
        request (Request): Fastapi Request object
        id (int, optional): Rom internal id

    Returns:
        EnhancedRomSchema: Rom stored in RomM's database
    """

    with dbromh.session.begin() as session:
        cursor_params = CursorParams(size=size, cursor=cursor)
        qq = dbromh.get_roms(
            None, platform_id, search_term.lower(), order_by.lower(), order_dir.lower()
        )
        return paginate(session, qq, cursor_params)


@protected_route(router.get, "/roms/{id}", ["roms.read"])
def get_rom(request: Request, id: int) -> EnhancedRomSchema:
    """Get rom endpoint

    Args:
        request (Request): Fastapi Request object
        id (int): Rom internal id

    Returns:
        EnhancedRomSchema: Rom stored in RomM's database
    """

    return dbromh.get_roms(id)


@protected_route(router.get, "/roms/{id}/content", ["roms.read"])
def get_rom_content(
    request: Request, id: int, files: Annotated[list[str] | None, Query()] = None
):
    """Download rom endpoint (one single file or multiple zipped files for multi-part roms)

    Args:
        request (Request): Fastapi Request object
        id (int): Rom internal id
        files (Annotated[list[str]  |  None, Query, optional): List of files to download for multi-part roms. Defaults to None.

    Returns:
        FileResponse: Returns one file for single file roms

    Yields:
        CustomStreamingResponse: Streams a file for multi-part roms
    """

    rom = dbromh.get_roms(id)
    rom_path = f"{LIBRARY_BASE_PATH}/{rom.full_path}"

    if not rom.multi:
        return FileResponse(path=rom_path, filename=rom.file_name)

    # Builds a generator of tuples for each member file
    def local_files():
        def contents(file_name):
            try:
                with open(f"{rom_path}/{file_name}", "rb") as f:
                    while chunk := f.read(65536):
                        yield chunk
            except FileNotFoundError:
                log.error(f"File {rom_path}/{file_name} not found!")

        return [
            (file_name, datetime.now(), S_IFREG | 0o600, ZIP_64, contents(file_name))
            for file_name in files
        ]

    zipped_chunks = stream_zip(local_files())

    # Streams the zip file to the client
    return CustomStreamingResponse(
        zipped_chunks,
        media_type="application/zip",
        headers={"Content-Disposition": f"attachment; filename={rom.name}.zip"},
        emit_body={"id": rom.id},
    )


@protected_route(router.put, "/roms/{id}", ["roms.write"])
async def update_rom(
    request: Request,
    id: int,
    rename_as_igdb: bool = False,
    artwork: Optional[UploadFile] = File(None),
) -> RomSchema:
    """Update rom endpoint

    Args:
        request (Request): Fastapi Request object
        id (Rom): Rom internal id
        rename_as_igdb (bool, optional): Flag to rename rom file as matched IGDB game. Defaults to False.
        artwork (Optional[UploadFile], optional): Custom artork to set as cover. Defaults to File(None).

    Raises:
        HTTPException: If a rom already have that name when enabling the rename_as_igdb flag

    Returns:
        RomSchema: Rom stored in RomM's database
    """

    data = await request.form()

    db_rom = dbromh.get_roms(id)
    platform_fs_slug = dbplatformh.get_platforms(db_rom.platform_id).fs_slug

    cleaned_data = {}
    cleaned_data["igdb_id"] = data.get("igdb_id", db_rom.igdb_id) or None
    cleaned_data["name"] = data.get("name", db_rom.name)
    cleaned_data["slug"] = data.get("slug", db_rom.slug)
    cleaned_data["summary"] = data.get("summary", db_rom.summary)
    cleaned_data["url_cover"] = data.get("url_cover", db_rom.url_cover)
    cleaned_data["url_screenshots"] = json.loads(data["url_screenshots"])

    fs_safe_file_name = (
        data.get("file_name", db_rom.file_name).strip().replace("/", "-")
    )
    fs_safe_name = cleaned_data["name"].strip().replace("/", "-")

    if rename_as_igdb:
        fs_safe_file_name = db_rom.file_name.replace(
            db_rom.file_name_no_tags, fs_safe_name
        )

    try:
        if db_rom.file_name != fs_safe_file_name:
            fsromh.rename_file(
                old_name=db_rom.file_name,
                new_name=fs_safe_file_name,
                file_path=db_rom.file_path,
            )
    except RomAlreadyExistsException as e:
        log.error(str(e))
        raise HTTPException(
            status_code=status.HTTP_500_INTERNAL_SERVER_ERROR, detail=str(e)
        )

    cleaned_data["file_name"] = fs_safe_file_name
    cleaned_data["file_name_no_tags"] = fsromh.get_file_name_with_no_tags(
        fs_safe_file_name
    )
    cleaned_data.update(
        fsresourceh.get_rom_cover(
            overwrite=True,
            platform_fs_slug=platform_fs_slug,
            rom_name=cleaned_data["name"],
            url_cover=cleaned_data.get("url_cover", ""),
        )
    )

    cleaned_data.update(
        fsasseth.get_rom_screenshots(
            platform_fs_slug=platform_fs_slug,
            rom_name=cleaned_data["name"],
            url_screenshots=cleaned_data.get("url_screenshots", []),
        ),
    )

    if artwork is not None:
        file_ext = artwork.filename.split(".")[-1]
        path_cover_l, path_cover_s, artwork_path = fsresourceh.build_artwork_path(
            cleaned_data["name"], platform_fs_slug, file_ext
        )

        cleaned_data["path_cover_l"] = path_cover_l
        cleaned_data["path_cover_s"] = path_cover_s

        artwork_file = artwork.file.read()
        file_location_s = f"{artwork_path}/small.{file_ext}"
        with open(file_location_s, "wb+") as artwork_s:
            artwork_s.write(artwork_file)

        file_location_l = f"{artwork_path}/big.{file_ext}"
        with open(file_location_l, "wb+") as artwork_l:
            artwork_l.write(artwork_file)

    dbromh.update_rom(id, cleaned_data)

    return dbromh.get_roms(id)


@protected_route(router.delete, "/roms", ["roms.write"])
async def delete_roms(
    request: Request,
) -> MessageResponse:
    """Delete roms endpoint

    Args:
        request (Request): Fastapi Request object.
            {
                "roms": List of rom's ids to delete
            }
        delete_from_fs (bool, optional): Flag to delete rom from filesystem. Defaults to False.

    Returns:
        MessageResponse: Standard message response
    """

    data: dict = await request.json()
    roms_ids: list = data["roms"]
    delete_from_fs: bool = data["delete_from_fs"]

    for id in roms_ids:
        rom = dbromh.get_roms(id)
        if not rom:
            error = f"Rom with id {id} not found"
            log.error(error)
            raise HTTPException(status_code=status.HTTP_404_NOT_FOUND, detail=error)

        log.info(f"Deleting {rom.file_name} from database")
        dbromh.delete_rom(id)

        if delete_from_fs:
            log.info(f"Deleting {rom.file_name} from filesystem")
            try:
                fsromh.remove_file(file_name=rom.file_name, file_path=rom.file_path)
            except FileNotFoundError:
                error = f"Rom file {rom.file_name} not found for platform {rom.platform_slug}"
                log.error(error)
                raise HTTPException(status_code=status.HTTP_404_NOT_FOUND, detail=error)

    return {"msg": f"{len(roms_ids)} roms deleted successfully!"}<|MERGE_RESOLUTION|>--- conflicted
+++ resolved
@@ -24,152 +24,11 @@
 router = APIRouter()
 
 
-<<<<<<< HEAD
 @protected_route(router.post, "/roms", ["roms.write"])
 def add_roms(
     request: Request, platform_id: int, roms: list[UploadFile] = File(...)
 ) -> AddRomsResponse:
-=======
-class RomSchema(BaseModel):
-    id: int
-    igdb_id: Optional[int]
-    sgdb_id: Optional[int]
-
-    platform_slug: str
-    platform_name: str
-
-    file_name: str
-    file_name_no_tags: str
-    file_extension: str
-    file_path: str
-    file_size_bytes: int
-
-    name: Optional[str]
-    slug: Optional[str]
-    summary: Optional[str]
-    sort_comparator: str
-
-    path_cover_s: str
-    path_cover_l: str
-    has_cover: bool
-    url_cover: str
-
-    revision: Optional[str]
-    regions: list[str]
-    languages: list[str]
-    tags: list[str]
-
-    multi: bool
-    files: list[str]
-    saves: list[SaveSchema]
-    states: list[StateSchema]
-    screenshots: list[ScreenshotSchema]
-    url_screenshots: list[str]
-    merged_screenshots: list[str]
-    full_path: str
-
-    download_path: str
-
-    class Config:
-        from_attributes = True
-
-
-class EnhancedRomSchema(RomSchema):
-    sibling_roms: list["RomSchema"]
-
-
-class UploadRomResponse(TypedDict):
-    uploaded_roms: list[str]
-    skipped_roms: list[str]
-
-
-class CustomStreamingResponse(StreamingResponse):
-    def __init__(self, *args, **kwargs) -> None:
-        self.emit_body = kwargs.pop("emit_body", None)
-        super().__init__(*args, **kwargs)
-
-    async def stream_response(self, *args, **kwargs) -> None:
-        await super().stream_response(*args, **kwargs)
-        await socket_server.emit("download:complete", self.emit_body)
-
-
-class DeleteRomResponse(TypedDict):
-    msg: str
-
-
-class MassDeleteRomResponse(TypedDict):
-    msg: str
-
-
-@protected_route(router.get, "/roms/{id}", ["roms.read"])
-def rom(request: Request, id: int) -> EnhancedRomSchema:
-    """Get rom endpoint
-
-    Args:
-        request (Request): Fastapi Request object
-        id (int): Rom internal id
-
-    Returns:
-        EnhancedRomSchema: Rom stored in RomM's database
-    """
-
-    return dbh.get_rom(id)
-
-
-@protected_route(router.get, "/roms-recent", ["roms.read"])
-def recent_roms(request: Request) -> list[RomSchema]:
-    """Get recent roms endpoint
-
-    Args:
-        request (Request): Fastapi Request object
-
-    Returns:
-        list[RomSchema]: List of the last 15 stored roms in RomM's database
-    """
-
-    return dbh.get_recent_roms()
-
-
-@protected_route(router.get, "/platforms/{platform_slug}/roms", ["roms.read"])
-def roms(
-    request: Request,
-    platform_slug: str,
-    size: int = 60,
-    cursor: str = "",
-    search_term: str = "",
-) -> CursorPage[RomSchema]:
-    """Get all roms for a specific platform endpoint (paginated)
-
-    Args:
-        request (Request): Fastapi Request object
-        platform_slug (str): Platform slug
-        size (int, optional): Size of each page. Defaults to 60.
-        cursor (str, optional): Cursor string. Defaults to "".
-        search_term (str, optional): Filter to search roms. Defaults to "".
-
-    Returns:
-        CursorPage[RomSchema]: Paged list of roms
-    """
-
-    with dbh.session.begin() as session:
-        cursor_params = CursorParams(size=size, cursor=cursor)
-        qq = dbh.get_roms(platform_slug)
-
-        if search_term:
-            return paginate(
-                session,
-                qq.filter(Rom.file_name.ilike(f"%{search_term}%")),
-                cursor_params,
-            )
-
-        return paginate(session, qq, cursor_params)
-
-
-@protected_route(router.put, "/roms/upload", ["roms.write"])
-def upload_roms(
-    request: Request, platform_slug: str, roms: list[UploadFile] = File(...)
-) -> UploadRomResponse:
->>>>>>> 28f7cf97
+
     """Upload roms endpoint (one or more at the same time)
 
     Args:
