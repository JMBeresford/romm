--- conflicted
+++ resolved
@@ -22,11 +22,7 @@
     ENABLE_SCHEDULED_UPDATE_MAME_XML,
     SCHEDULED_UPDATE_MAME_XML_CRON,
 )
-<<<<<<< HEAD
-from endpoints import search, platform, rom, identity, oauth, assets, scan  # noqa
-=======
-from endpoints import search, platform, rom, identity, oauth, scan, tasks  # noqa
->>>>>>> b03899a2
+from endpoints import search, platform, rom, identity, oauth, assets, scan, tasks  # noqa
 from handler import dbh
 from utils.socket import socket_app
 from utils.auth import (
@@ -72,11 +68,8 @@
 app.include_router(platform.router)
 app.include_router(rom.router)
 app.include_router(search.router)
-<<<<<<< HEAD
 app.include_router(assets.router)
-=======
 app.include_router(tasks.router)
->>>>>>> b03899a2
 
 add_pagination(app)
 app.mount("/ws", socket_app)
