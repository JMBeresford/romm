--- conflicted
+++ resolved
@@ -5,49 +5,24 @@
 from enum import Enum
 from pathlib import Path
 from urllib.parse import quote
-<<<<<<< HEAD
 from PIL import Image
 from typing import Final
-=======
->>>>>>> caef5e87
 
 import requests
 from config import (
-<<<<<<< HEAD
     LIBRARY_BASE_PATH,
     ROMM_BASE_PATH,
     DEFAULT_URL_COVER_L,
     DEFAULT_PATH_COVER_L,
     DEFAULT_URL_COVER_S,
     DEFAULT_PATH_COVER_S,
-=======
-    DEFAULT_HEIGHT_COVER_L,
-    DEFAULT_HEIGHT_COVER_S,
-    DEFAULT_PATH_COVER_L,
-    DEFAULT_PATH_COVER_S,
-    DEFAULT_URL_COVER_L,
-    DEFAULT_URL_COVER_S,
-    DEFAULT_WIDTH_COVER_L,
-    DEFAULT_WIDTH_COVER_S,
-    HIGH_PRIO_STRUCTURE_PATH,
-    LIBRARY_BASE_PATH,
-    RESOURCES_BASE_PATH,
-    ROMS_FOLDER_NAME,
->>>>>>> caef5e87
 )
 from config.config_loader import config
 from exceptions.fs_exceptions import (
     PlatformsNotFoundException,
-<<<<<<< HEAD
-    PlatformNotFoundException,
-    RomsNotFoundException,
-=======
->>>>>>> caef5e87
     RomAlreadyExistsException,
-    RomNotFoundError,
     RomsNotFoundException,
 )
-from PIL import Image
 
 from . import get_file_extension
 
@@ -243,17 +218,6 @@
         raise PlatformsNotFoundException from exc
 
 
-<<<<<<< HEAD
-def remove_platform(fs_slug: str):
-    platform_path = get_fs_structure(fs_slug)
-    try:
-        shutil.rmtree(f"{LIBRARY_BASE_PATH}/{platform_path}")
-    except FileNotFoundError as exc:
-        raise PlatformNotFoundException(fs_slug) from exc
-
-
-=======
->>>>>>> caef5e87
 # ========= Roms utils =========
 def get_fs_structure(fs_slug: str, folder: str = config.ROMS_FOLDER_NAME):
     return (
@@ -264,15 +228,9 @@
 
 
 def _exclude_files(files, filetype) -> list[str]:
-<<<<<<< HEAD
     excluded_extensions = getattr(config, f"EXCLUDED_{filetype.upper()}_EXT")
     excluded_names = getattr(config, f"EXCLUDED_{filetype.upper()}_FILES")
-    filtered_files: list = []
-=======
-    excluded_extensions = config[f"EXCLUDED_{filetype.upper()}_EXT"]
-    excluded_names = config[f"EXCLUDED_{filetype.upper()}_FILES"]
     excluded_files: list = []
->>>>>>> caef5e87
 
     for file in files:
         # Split the file name to get the extension.
