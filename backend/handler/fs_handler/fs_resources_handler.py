import os
import shutil
from pathlib import Path
from urllib.parse import quote

import requests
<<<<<<< HEAD
from config import (
    DEFAULT_PATH_COVER_L,
    DEFAULT_PATH_COVER_S,
    DEFAULT_URL_COVER_L,
    DEFAULT_URL_COVER_S,
    RESOURCES_BASE_PATH,
)
=======
>>>>>>> 24814b42
from handler.fs_handler import (
    DEFAULT_HEIGHT_COVER_L,
    DEFAULT_HEIGHT_COVER_S,
    DEFAULT_WIDTH_COVER_L,
    DEFAULT_WIDTH_COVER_S,
    CoverSize,
    FSHandler,
)
from PIL import Image


class FSResourceHandler(FSHandler):
    def __init__(self) -> None:
        pass

    def _cover_exists(self, fs_slug: str, rom_name: str, size: CoverSize):
        """Check if rom cover exists in filesystem

        Args:
            fs_slug: short name of the platform
            rom_name: name of rom file
            size: size of the cover
        Returns
            True if cover exists in filesystem else False
        """
        return bool(
            os.path.exists(
                f"{RESOURCES_BASE_PATH}/{fs_slug}/{rom_name}/cover/{size.value}.png"
            )
        )

<<<<<<< HEAD
    def _resize_cover(self, cover_path: str, size: CoverSize) -> None:
=======
    @staticmethod
    def resize_cover(cover_path: str, size: CoverSize = CoverSize.BIG) -> None:
>>>>>>> 24814b42
        """Resizes the cover image to the standard size

        Args:
            cover_path: path where the original cover were stored
            size: size of the cover
        """
        cover = Image.open(cover_path)
        if cover.size[1] > DEFAULT_HEIGHT_COVER_L:
            if size == CoverSize.BIG:
                big_dimensions = (DEFAULT_WIDTH_COVER_L, DEFAULT_HEIGHT_COVER_L)
                background = Image.new("RGBA", big_dimensions, (0, 0, 0, 0))
                cover.thumbnail(big_dimensions)
                offset = (
                    int(round(((DEFAULT_WIDTH_COVER_L - cover.size[0]) / 2), 0)),
                    0,
                )
            elif size == CoverSize.SMALL:
                small_dimensions = (DEFAULT_WIDTH_COVER_S, DEFAULT_HEIGHT_COVER_S)
                background = Image.new("RGBA", small_dimensions, (0, 0, 0, 0))
                cover.thumbnail(small_dimensions)
                offset = (
                    int(round(((DEFAULT_WIDTH_COVER_S - cover.size[0]) / 2), 0)),
                    0,
                )
            else:
                return
            background.paste(cover, offset)
            background.save(cover_path)

    def _store_cover(
        self, fs_slug: str, rom_name: str, url_cover: str, size: CoverSize
    ):
        """Store roms resources in filesystem

        Args:
            fs_slug: short name of the platform
            rom_name: name of rom file
            url_cover: url to get the cover
            size: size of the cover
        """
        cover_file = f"{size.value}.png"
        cover_path = f"{RESOURCES_BASE_PATH}/{fs_slug}/{rom_name}/cover"
        res = requests.get(
            url_cover.replace("t_thumb", f"t_cover_{size.value}"),
            stream=True,
            timeout=120,
        )
        if res.status_code == 200:
            Path(cover_path).mkdir(parents=True, exist_ok=True)
            with open(f"{cover_path}/{cover_file}", "wb") as f:
                shutil.copyfileobj(res.raw, f)
            self.resize_cover(f"{cover_path}/{cover_file}", size)

    def _get_cover_path(self, fs_slug: str, rom_name: str, size: CoverSize):
        """Returns rom cover filesystem path adapted to frontend folder structure

        Args:
            fs_slug: short name of the platform
            file_name: name of rom file
            size: size of the cover
        """
        return f"{fs_slug}/{rom_name}/cover/{size.value}.png"

    def get_rom_cover(
        self, overwrite: bool, platform_fs_slug: str, rom_name: str, url_cover: str = ""
    ) -> dict:
        q_rom_name = quote(rom_name)
        if (
            overwrite
            or not self._cover_exists(platform_fs_slug, rom_name, CoverSize.SMALL)
        ) and url_cover:
            self._store_cover(platform_fs_slug, rom_name, url_cover, CoverSize.SMALL)
        path_cover_s = (
            self._get_cover_path(platform_fs_slug, q_rom_name, CoverSize.SMALL)
            if self._cover_exists(platform_fs_slug, rom_name, CoverSize.SMALL)
            else ""
        )

        if (
            overwrite
            or not self._cover_exists(platform_fs_slug, rom_name, CoverSize.BIG)
        ) and url_cover:
            self._store_cover(platform_fs_slug, rom_name, url_cover, CoverSize.BIG)
        path_cover_l = (
            self._get_cover_path(platform_fs_slug, q_rom_name, CoverSize.BIG)
            if self._cover_exists(platform_fs_slug, rom_name, CoverSize.BIG)
            else ""
        )

        return {
            "path_cover_s": path_cover_s,
            "path_cover_l": path_cover_l,
        }

<<<<<<< HEAD
    def store_default_resources(self):
        """Store default cover resources in the filesystem"""
        defaul_covers = [
            {"url": DEFAULT_URL_COVER_L, "size": CoverSize.BIG},
            {"url": DEFAULT_URL_COVER_S, "size": CoverSize.SMALL},
        ]
        for cover in defaul_covers:
            if not self._cover_exists("default", "default", cover["size"]):
                self._store_cover("default", "default", cover["url"], cover["size"])

    def build_artwork_path(self, rom_name: str, fs_slug: str, file_ext: str):
=======
    @staticmethod
    def build_artwork_path(rom_name: str, fs_slug: str, file_ext: str):
>>>>>>> 24814b42
        q_rom_name = quote(rom_name)

        path_cover_l = f"{fs_slug}/{q_rom_name}/cover/{CoverSize.BIG.value}.{file_ext}"
        path_cover_s = f"{fs_slug}/{q_rom_name}/cover/{CoverSize.SMALL.value}.{file_ext}"
        artwork_path = f"{RESOURCES_BASE_PATH}/{fs_slug}/{rom_name}/cover"
        Path(artwork_path).mkdir(parents=True, exist_ok=True)
        return path_cover_l, path_cover_s, artwork_path
    
    def _store_screenshot(self, fs_slug: str, rom_name: str, url: str, idx: int):
        """Store roms resources in filesystem

        Args:
            fs_slug: short name of the platform
            file_name: name of rom
            url: url to get the screenshot
        """
        screenshot_file = f"{idx}.jpg"
        screenshot_path = f"{RESOURCES_BASE_PATH}/{fs_slug}/{rom_name}/screenshots"
        res = requests.get(url, stream=True, timeout=120)
        if res.status_code == 200:
            Path(screenshot_path).mkdir(parents=True, exist_ok=True)
            with open(f"{screenshot_path}/{screenshot_file}", "wb") as f:
                shutil.copyfileobj(res.raw, f)

    def _get_screenshot_path(self, fs_slug: str, rom_name: str, idx: str):
        """Returns rom cover filesystem path adapted to frontend folder structure

        Args:
            fs_slug: short name of the platform
            file_name: name of rom
            idx: index number of screenshot
        """
        return f"{fs_slug}/{rom_name}/screenshots/{idx}.jpg"

    def get_rom_screenshots(
        self, platform_fs_slug: str, rom_name: str, url_screenshots: list
    ) -> dict:
        q_rom_name = quote(rom_name)

        path_screenshots: list[str] = []
        for idx, url in enumerate(url_screenshots):
            self._store_screenshot(platform_fs_slug, rom_name, url, idx)
            path_screenshots.append(
                self._get_screenshot_path(platform_fs_slug, q_rom_name, str(idx))
            )

        return {"path_screenshots": path_screenshots}<|MERGE_RESOLUTION|>--- conflicted
+++ resolved
@@ -4,16 +4,7 @@
 from urllib.parse import quote
 
 import requests
-<<<<<<< HEAD
-from config import (
-    DEFAULT_PATH_COVER_L,
-    DEFAULT_PATH_COVER_S,
-    DEFAULT_URL_COVER_L,
-    DEFAULT_URL_COVER_S,
-    RESOURCES_BASE_PATH,
-)
-=======
->>>>>>> 24814b42
+from config import RESOURCES_BASE_PATH
 from handler.fs_handler import (
     DEFAULT_HEIGHT_COVER_L,
     DEFAULT_HEIGHT_COVER_S,
@@ -45,12 +36,7 @@
             )
         )
 
-<<<<<<< HEAD
-    def _resize_cover(self, cover_path: str, size: CoverSize) -> None:
-=======
-    @staticmethod
-    def resize_cover(cover_path: str, size: CoverSize = CoverSize.BIG) -> None:
->>>>>>> 24814b42
+    def resize_cover(self, cover_path: str, size: CoverSize = CoverSize.BIG) -> None:
         """Resizes the cover image to the standard size
 
         Args:
@@ -145,22 +131,7 @@
             "path_cover_l": path_cover_l,
         }
 
-<<<<<<< HEAD
-    def store_default_resources(self):
-        """Store default cover resources in the filesystem"""
-        defaul_covers = [
-            {"url": DEFAULT_URL_COVER_L, "size": CoverSize.BIG},
-            {"url": DEFAULT_URL_COVER_S, "size": CoverSize.SMALL},
-        ]
-        for cover in defaul_covers:
-            if not self._cover_exists("default", "default", cover["size"]):
-                self._store_cover("default", "default", cover["url"], cover["size"])
-
     def build_artwork_path(self, rom_name: str, fs_slug: str, file_ext: str):
-=======
-    @staticmethod
-    def build_artwork_path(rom_name: str, fs_slug: str, file_ext: str):
->>>>>>> 24814b42
         q_rom_name = quote(rom_name)
 
         path_cover_l = f"{fs_slug}/{q_rom_name}/cover/{CoverSize.BIG.value}.{file_ext}"
